package pin

import (
	"bytes"
	"context"
	"crypto/rand"
	"encoding/binary"
	"errors"
	"fmt"
	"hash/fnv"
	"sort"

	"github.com/ipfs/go-ipfs/merkledag"
	"github.com/ipfs/go-ipfs/pin/internal/pb"

	node "gx/ipfs/QmRSU5EqqWVZSNdbU51yXmVoF1uNw3JgTNB6RaiL7DZM16/go-ipld-node"
	"gx/ipfs/QmZ4Qi3GaRbjcx28Sme5eMH7RQjGkt8wHxt2a65oLaeFEV/gogo-protobuf/proto"
	cid "gx/ipfs/QmcTcsTvfaeEBRFo1TkFgT8sRmgi1n1LTZpecfVP8fzpGD/go-cid"
)

const (
	// defaultFanout specifies the default number of fan-out links per layer
	defaultFanout = 256

	// maxItems is the maximum number of items that will fit in a single bucket
	maxItems = 8192
)

func randomSeed() (uint32, error) {
	var buf [4]byte
	if _, err := rand.Read(buf[:]); err != nil {
		return 0, err
	}
	return binary.LittleEndian.Uint32(buf[:]), nil
}

func hash(seed uint32, c *cid.Cid) uint32 {
	var buf [4]byte
	binary.LittleEndian.PutUint32(buf[:], seed)
	h := fnv.New32a()
	_, _ = h.Write(buf[:])
	_, _ = h.Write(c.Bytes())
	return h.Sum32()
}

type itemIterator func() (c *cid.Cid, ok bool)

type keyObserver func(*cid.Cid)

type sortByHash struct {
	links []*node.Link
}

func (s sortByHash) Len() int {
	return len(s.links)
}

func (s sortByHash) Less(a, b int) bool {
	return bytes.Compare(s.links[a].Cid.Bytes(), s.links[b].Cid.Bytes()) == -1
}

func (s sortByHash) Swap(a, b int) {
	s.links[a], s.links[b] = s.links[b], s.links[a]
}

func storeItems(ctx context.Context, dag merkledag.DAGService, estimatedLen uint64, iter itemIterator, internalKeys keyObserver) (*merkledag.ProtoNode, error) {
	seed, err := randomSeed()
	if err != nil {
		return nil, err
	}
	links := make([]*node.Link, 0, defaultFanout+maxItems)
	for i := 0; i < defaultFanout; i++ {
		links = append(links, &node.Link{Cid: emptyKey})
	}

	// add emptyKey to our set of internal pinset objects
	n := &merkledag.ProtoNode{}
	n.SetLinks(links)

	internalKeys(emptyKey)

	hdr := &pb.Set{
		Version: proto.Uint32(1),
		Fanout:  proto.Uint32(defaultFanout),
		Seed:    proto.Uint32(seed),
	}
	if err := writeHdr(n, hdr); err != nil {
		return nil, err
	}

	if estimatedLen < maxItems {
		// it'll probably fit
		links := n.Links()
		for i := 0; i < maxItems; i++ {
			k, ok := iter()
			if !ok {
				// all done
				break
			}

			links = append(links, &node.Link{Cid: k})
		}

		n.SetLinks(links)

		// sort by hash, also swap item Data
		s := sortByHash{
			links: n.Links()[defaultFanout:],
		}
		sort.Stable(s)
	}

	hashed := make([][]*cid.Cid, defaultFanout)
	for {
		// This loop essentially enumerates every single item in the set
		// and maps them all into a set of buckets. Each bucket will be recursively
		// turned into its own sub-set, and so on down the chain. Each sub-set
		// gets added to the dagservice, and put into its place in a set nodes
		// links array.
		//
		// Previously, the bucket was selected by taking an int32 from the hash of
		// the input key + seed. This was erroneous as we would later be assigning
		// the created sub-sets into an array of length 256 by the modulus of the
		// int32 hash value with 256. This resulted in overwriting existing sub-sets
		// and losing pins. The fix (a few lines down from this comment), is to
		// map the hash value down to the 8 bit keyspace here while creating the
		// buckets. This way, we avoid any overlapping later on.
		k, ok := iter()
		if !ok {
			break
		}
		h := hash(seed, k) % defaultFanout
<<<<<<< HEAD
		hashed[h] = append(hashed[h], item{k, data})
=======
		hashed[h] = append(hashed[h], k)
>>>>>>> 235ff52e
	}

	for h, items := range hashed {
		if len(items) == 0 {
			// recursion base case
			continue
		}

		childIter := getCidListIterator(items)

		// recursively create a pinset from the items for this bucket index
		child, err := storeItems(ctx, dag, uint64(len(items)), childIter, internalKeys)
		if err != nil {
			return nil, err
		}

		size, err := child.Size()
		if err != nil {
			return nil, err
		}

		childKey, err := dag.Add(child)
		if err != nil {
			return nil, err
		}

		internalKeys(childKey)

		// overwrite the 'empty key' in the existing links array
		n.Links()[h] = &node.Link{
			Cid:  childKey,
			Size: size,
		}
	}
	return n, nil
}

func readHdr(n *merkledag.ProtoNode) (*pb.Set, error) {
	hdrLenRaw, consumed := binary.Uvarint(n.Data())
	if consumed <= 0 {
		return nil, errors.New("invalid Set header length")
	}

	pbdata := n.Data()[consumed:]
	if hdrLenRaw > uint64(len(pbdata)) {
		return nil, errors.New("impossibly large Set header length")
	}
	// as hdrLenRaw was <= an int, we now know it fits in an int
	hdrLen := int(hdrLenRaw)
	var hdr pb.Set
	if err := proto.Unmarshal(pbdata[:hdrLen], &hdr); err != nil {
		return nil, err
	}

	if v := hdr.GetVersion(); v != 1 {
		return nil, fmt.Errorf("unsupported Set version: %d", v)
	}
	if uint64(hdr.GetFanout()) > uint64(len(n.Links())) {
		return nil, errors.New("impossibly large Fanout")
	}
	return &hdr, nil
}

func writeHdr(n *merkledag.ProtoNode, hdr *pb.Set) error {
	hdrData, err := proto.Marshal(hdr)
	if err != nil {
		return err
	}

	// make enough space for the length prefix and the marshalled header data
	data := make([]byte, binary.MaxVarintLen64, binary.MaxVarintLen64+len(hdrData))

	// write the uvarint length of the header data
	uvarlen := binary.PutUvarint(data, uint64(len(hdrData)))

	// append the actual protobuf data *after* the length value we wrote
	data = append(data[:uvarlen], hdrData...)

	n.SetData(data)
	return nil
}

type walkerFunc func(idx int, link *node.Link) error

func walkItems(ctx context.Context, dag merkledag.DAGService, n *merkledag.ProtoNode, fn walkerFunc, children keyObserver) error {
	hdr, err := readHdr(n)
	if err != nil {
		return err
	}
	// readHdr guarantees fanout is a safe value
	fanout := hdr.GetFanout()
	for i, l := range n.Links()[fanout:] {
		if err := fn(i, l); err != nil {
			return err
		}
	}
	for _, l := range n.Links()[:fanout] {
		c := l.Cid
		children(c)
		if c.Equals(emptyKey) {
			continue
		}
		subtree, err := l.GetNode(ctx, dag)
		if err != nil {
			return err
		}

		stpb, ok := subtree.(*merkledag.ProtoNode)
		if !ok {
			return merkledag.ErrNotProtobuf
		}

		if err := walkItems(ctx, dag, stpb, fn, children); err != nil {
			return err
		}
	}
	return nil
}

func loadSet(ctx context.Context, dag merkledag.DAGService, root *merkledag.ProtoNode, name string, internalKeys keyObserver) ([]*cid.Cid, error) {
	l, err := root.GetNodeLink(name)
	if err != nil {
		return nil, err
	}

	lnkc := l.Cid
	internalKeys(lnkc)

	n, err := l.GetNode(ctx, dag)
	if err != nil {
		return nil, err
	}

	pbn, ok := n.(*merkledag.ProtoNode)
	if !ok {
		return nil, merkledag.ErrNotProtobuf
	}

	var res []*cid.Cid
	walk := func(idx int, link *node.Link) error {
		res = append(res, link.Cid)
		return nil
	}

	if err := walkItems(ctx, dag, pbn, walk, internalKeys); err != nil {
		return nil, err
	}
	return res, nil
}

func getCidListIterator(cids []*cid.Cid) itemIterator {
	return func() (c *cid.Cid, ok bool) {
		if len(cids) == 0 {
			return nil, false
		}

		first := cids[0]
		cids = cids[1:]
		return first, true
	}
}

func storeSet(ctx context.Context, dag merkledag.DAGService, cids []*cid.Cid, internalKeys keyObserver) (*merkledag.ProtoNode, error) {
	iter := getCidListIterator(cids)

	n, err := storeItems(ctx, dag, uint64(len(cids)), iter, internalKeys)
	if err != nil {
		return nil, err
	}
	c, err := dag.Add(n)
	if err != nil {
		return nil, err
	}
	internalKeys(c)
	return n, nil
}<|MERGE_RESOLUTION|>--- conflicted
+++ resolved
@@ -130,11 +130,7 @@
 			break
 		}
 		h := hash(seed, k) % defaultFanout
-<<<<<<< HEAD
-		hashed[h] = append(hashed[h], item{k, data})
-=======
 		hashed[h] = append(hashed[h], k)
->>>>>>> 235ff52e
 	}
 
 	for h, items := range hashed {
